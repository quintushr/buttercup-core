--- conflicted
+++ resolved
@@ -62,11 +62,7 @@
   "dependencies": {
     "@buttercup/channel-queue": "^0.3.0",
     "@buttercup/credentials": "^1.2.0",
-<<<<<<< HEAD
-    "@buttercup/datasources": "^3.3.0",
-=======
     "@buttercup/datasources": "^3.4.0",
->>>>>>> cb041501
     "@buttercup/signing": "^0.1.0",
     "cowl": "^0.8.0",
     "eventemitter3": "^3.1.0",
