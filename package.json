{
  "name": "buttercup",
<<<<<<< HEAD
  "version": "5.0.0-0",
=======
  "version": "4.13.0",
>>>>>>> 7678196e
  "description": "A NodeJS password vault.",
  "main": "dist/index.node.js",
  "types": "dist/index.d.ts",
  "contributors": [
    {
      "name": "Perry Mitchell",
      "email": "perry@perrymitchell.net"
    },
    {
      "name": "Sallar Kaboli",
      "email": "sallar.kaboli@gmail.com"
    }
  ],
  "scripts": {
    "analyse": "ANALYSE=bundle npm run build",
    "build": "run-s clean build:node build:web",
    "build:node": "tsc",
    "build:web": "webpack --mode=production",
    "clean": "rimraf ./dist && rimraf ./web",
    "dev": "concurrently -k 'npm run dev:node' 'npm run dev:web'",
    "dev:node": "tsc --watch",
    "dev:web": "webpack --mode=development --watch",
    "docs": "npm run generate:docs",
    "format": "prettier --write '{source,test}/**/*.js'",
    "generate:docs": "jsdoc2md 'source/**/*.js' > API.md",
    "generate:vault": "npm run build:node && node scripts/generate_test_vault.js",
    "prepublishOnly": "run-s build",
    "test": "run-s test:node test:web test:format",
    "test:format": "prettier-check '{source,test}/**/*.js'",
    "test:integration": "npm run build:node && mocha -r test/index.js --timeout 5000 'test/integration/**/*.spec.js'",
    "test:integration:watch": "nodemon --exec 'npm run test:integration' --watch source --watch test",
    "test:node": "npm run build:node && nyc mocha -r test/index.js --timeout 5000 'test/{unit,integration}/**/*.spec.js'",
    "test:unit": "npm run build:node && mocha -r test/index.js 'test/unit/**/*.spec.js'",
    "test:unit:watch": "nodemon --exec 'npm run test:unit' --watch source --watch test",
    "test:web": "karma start",
    "test:web:production": "BUNDLE=production karma start"
  },
  "files": [
    "dist/**/*.js",
    "dist/**/*.d.ts",
    "web/**/*.js",
    "web/**/*.d.ts",
    "*.md"
  ],
  "lint-staged": {
    "{source,test}/**/*.js": [
      "prettier --write"
    ]
  },
  "husky": {
    "hooks": {
      "pre-commit": "lint-staged"
    }
  },
  "repository": {
    "type": "git",
    "url": "git+https://github.com/buttercup/buttercup-core"
  },
  "keywords": [
    "password",
    "vault",
    "credentials",
    "login",
    "secure",
    "buttercup"
  ],
  "author": "Perry Mitchell <perry@perrymitchell.net>",
  "license": "MIT",
  "bugs": {
    "url": "https://github.com/buttercup/buttercup-core/issues"
  },
  "homepage": "https://github.com/buttercup/buttercup-core#readme",
  "dependencies": {
    "@buttercup/channel-queue": "^0.5.0",
    "@buttercup/dropbox-client": "^0.4.0",
    "@buttercup/googledrive-client": "^0.8.0",
    "cowl": "^0.9.0",
    "crypto-random-string": "^3.2.0",
    "eventemitter3": "^4.0.4",
    "fast-levenshtein": "^2.0.6",
    "foreachasync": "^5.1.3",
    "form-data": "^3.0.0",
    "fuse.js": "^6.4.0",
    "global": "^4.4.0",
    "gzip-js": "^0.3.2",
    "hash.js": "^1.1.7",
    "iocane": "^4.1.0",
    "is-promise": "^4.0.0",
    "js-base64": "^2.5.2",
    "pify": "^5.0.0",
    "url-join": "^4.0.1",
    "uuid": "^8.1.0",
    "verror": "^1.10.0",
    "webdav": "^3.3.0"
  },
  "devDependencies": {
    "@babel/cli": "^7.10.1",
    "@babel/core": "^7.10.2",
    "@babel/plugin-proposal-class-properties": "^7.10.1",
    "@babel/plugin-proposal-object-rest-spread": "^7.10.1",
    "@babel/preset-env": "^7.10.2",
    "@types/node": "^14.0.6",
    "arraybuffer-loader": "^1.0.8",
    "babel-loader": "^8.1.0",
    "chai": "^4.2.0",
    "concurrently": "^5.2.0",
    "husky": "^4.2.5",
    "istanbul": "^0.4.5",
    "istanbul-instrumenter-loader": "^3.0.0",
    "jsdoc-to-markdown": "^5.0.3",
    "karma": "^5.0.9",
    "karma-chrome-launcher": "^3.1.0",
    "karma-coverage": "^2.0.2",
    "karma-mocha": "^2.0.1",
    "karma-sinon": "^1.0.5",
    "karma-spec-reporter": "0.0.32",
    "karma-webpack": "^4.0.2",
    "lint-staged": "^10.2.7",
    "mocha": "^7.2.0",
    "nodemon": "^2.0.4",
    "npm-run-all": "^4.1.1",
    "null-loader": "^4.0.0",
    "nyc": "^15.0.1",
    "prettier": "^1.19.1",
    "prettier-check": "^2.0.0",
    "rimraf": "^3.0.2",
    "sinon": "^9.0.2",
    "sleep-promise": "^8.0.1",
    "tmp": "^0.2.1",
    "ts-loader": "^8.0.1",
    "typescript": "^3.9.3",
    "webpack": "^4.43.0",
    "webpack-bundle-analyzer": "^3.8.0",
    "webpack-cli": "^3.3.11"
  },
  "engines": {
    "node": ">=10"
  }
}<|MERGE_RESOLUTION|>--- conflicted
+++ resolved
@@ -1,10 +1,6 @@
 {
   "name": "buttercup",
-<<<<<<< HEAD
   "version": "5.0.0-0",
-=======
-  "version": "4.13.0",
->>>>>>> 7678196e
   "description": "A NodeJS password vault.",
   "main": "dist/index.node.js",
   "types": "dist/index.d.ts",
