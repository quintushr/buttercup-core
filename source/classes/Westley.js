--- conflicted
+++ resolved
@@ -62,15 +62,9 @@
 		}
 		var commandComponents = commandTools.extractCommandComponents(command),
 			commandKey = commandComponents.shift();
-<<<<<<< HEAD
+			
+		var commandObject = this._getCommandForKey(commandKey);
 
-		var commandObject = this._getCommandForKey(commandKey);
-=======
-		if (!availableCommands.hasOwnProperty(commandKey)) {
-			throw new Error("Unrecognised command: " + commandKey);
-		}
-		var commandToExecute = availableCommands[commandKey];
->>>>>>> 2ed5f325
 		this._history.push(command);
 		commandObject.execute.apply(commandObject, [this._dataset].concat(commandComponents));
 		return this;
