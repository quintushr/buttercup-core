(function(module) {

	"use strict";

	var Inigo = require("__buttercup/classes/InigoGenerator.js"),
		commandTools = require("__buttercup/tools/command.js");

	var availableCommands = {
<<<<<<< HEAD
		cen: 		require("buttercup/classes/commands/command.cen.js"),
		cgr: 		require("buttercup/classes/commands/command.cgr.js"),
		cmm: 		require("buttercup/classes/commands/command.cmm.js"),
		dea: 		require("buttercup/classes/commands/command.dea.js"),
		dem: 		require("buttercup/classes/commands/command.dem.js"),
		den: 		require("buttercup/classes/commands/command.den.js"),
		dgr: 		require("buttercup/classes/commands/command.dgr.js"),
		fmt: 		require("buttercup/classes/commands/command.fmt.js"),
		men: 		require("buttercup/classes/commands/command.men.js"),
		mgr: 		require("buttercup/classes/commands/command.mgr.js"),
		pad: 		require("buttercup/classes/commands/command.pad.js"),
		sea: 		require("buttercup/classes/commands/command.sea.js"),
		sem: 		require("buttercup/classes/commands/command.sem.js"),
		sep: 		require("buttercup/classes/commands/command.sep.js"),
		tgr: 		require("buttercup/classes/commands/command.tgr.js")
=======
		cen: 		require("__buttercup/classes/commands/command.cen.js"),
		cgr: 		require("__buttercup/classes/commands/command.cgr.js"),
		cmm: 		require("__buttercup/classes/commands/command.cmm.js"),
		dem: 		require("__buttercup/classes/commands/command.dem.js"),
		den: 		require("__buttercup/classes/commands/command.den.js"),
		dgr: 		require("__buttercup/classes/commands/command.dgr.js"),
		fmt: 		require("__buttercup/classes/commands/command.fmt.js"),
		men: 		require("__buttercup/classes/commands/command.men.js"),
		mgr: 		require("__buttercup/classes/commands/command.mgr.js"),
		pad: 		require("__buttercup/classes/commands/command.pad.js"),
		sem: 		require("__buttercup/classes/commands/command.sem.js"),
		sep: 		require("__buttercup/classes/commands/command.sep.js"),
		tgr: 		require("__buttercup/classes/commands/command.tgr.js")
>>>>>>> 292fe0f0
	};

	var VALID_COMMAND_EXP = 			/^[a-z]{3}[ ].+$/;

	/**
	 * Westley. Archive object dataset and history manager. Handles parsing and
	 * revenge for the princess.
	 * @class Westley
	 */
	var Westley = function() {
		this.clear();
	};

	/**
	 * Clear the dataset and history
	 * @returns {Westley} Returns self
	 * @memberof Westley
	 */
	Westley.prototype.clear = function() {
		this._dataset = {};
		this._history = [];
		return this;
	}

	/**
	 * Execute a command - stored in history and modifies the dataset
	 * @param {String} command The command to execute
	 * @returns {Westley} Returns self
	 * @memberof Westley
	 */
	Westley.prototype.execute = function(command) {
		if (!VALID_COMMAND_EXP.test(command)) {
			throw new Error("Invalid command");
		}
		var commandComponents = commandTools.extractCommandComponents(command),
			commandKey = commandComponents.shift();//,
			//commandFilename = "command." + commandKey + ".js",
			//commandExecute;
		if (!availableCommands.hasOwnProperty(commandKey)) {
			throw new Error("Unrecognised command: " + commandKey);
		}
		// try {
		// 	commandExecute = require("__buttercup/classes/commands/" + commandFilename);
		// } catch (err) {
		// 	throw new Error("Unrecognised command: " + commandKey);
		// }
		var commandToExecute = availableCommands[commandKey];
		this._history.push(command);
		commandToExecute.apply(commandToExecute, [this._dataset].concat(commandComponents));
		return this;
	};

	/**
	 * Insert a padding in the archive (used for delta tracking)
	 * @returns {Westley} Returns self
	 * @memberof Westley
	 */
	Westley.prototype.pad = function() {
		this.execute(Inigo.generatePaddingCommand());
		return this;
	};

	/**
	 * Get the core dataset
	 * @returns {Object}
	 * @memberof Westley
	 */
	Westley.prototype.getDataset = function() {
		return this._dataset;
	};

	/**
	 * Get the history (deltas)
	 * @returns {String[]}
	 * @memberof Westley
	 */
	Westley.prototype.getHistory = function() {
		return this._history;
	};

	module.exports = Westley;

})(module);<|MERGE_RESOLUTION|>--- conflicted
+++ resolved
@@ -6,7 +6,6 @@
 		commandTools = require("__buttercup/tools/command.js");
 
 	var availableCommands = {
-<<<<<<< HEAD
 		cen: 		require("buttercup/classes/commands/command.cen.js"),
 		cgr: 		require("buttercup/classes/commands/command.cgr.js"),
 		cmm: 		require("buttercup/classes/commands/command.cmm.js"),
@@ -22,21 +21,6 @@
 		sem: 		require("buttercup/classes/commands/command.sem.js"),
 		sep: 		require("buttercup/classes/commands/command.sep.js"),
 		tgr: 		require("buttercup/classes/commands/command.tgr.js")
-=======
-		cen: 		require("__buttercup/classes/commands/command.cen.js"),
-		cgr: 		require("__buttercup/classes/commands/command.cgr.js"),
-		cmm: 		require("__buttercup/classes/commands/command.cmm.js"),
-		dem: 		require("__buttercup/classes/commands/command.dem.js"),
-		den: 		require("__buttercup/classes/commands/command.den.js"),
-		dgr: 		require("__buttercup/classes/commands/command.dgr.js"),
-		fmt: 		require("__buttercup/classes/commands/command.fmt.js"),
-		men: 		require("__buttercup/classes/commands/command.men.js"),
-		mgr: 		require("__buttercup/classes/commands/command.mgr.js"),
-		pad: 		require("__buttercup/classes/commands/command.pad.js"),
-		sem: 		require("__buttercup/classes/commands/command.sem.js"),
-		sep: 		require("__buttercup/classes/commands/command.sep.js"),
-		tgr: 		require("__buttercup/classes/commands/command.tgr.js")
->>>>>>> 292fe0f0
 	};
 
 	var VALID_COMMAND_EXP = 			/^[a-z]{3}[ ].+$/;
