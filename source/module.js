(function(module) {

    "use strict";

    var iocane = require("iocane");

    module.exports = {

        Archive: require("./classes/Archive.js"),
        Westley: require("./classes/Westley.js"),
        Inigo: require("./classes/InigoGenerator.js"),
        Workspace: require("./classes/Workspace.js"),

        Credentials: require("./classes/Credentials.js"),
        Model: require("./classes/Model.js"),

        ManagedGroup: require("./classes/ManagedGroup.js"),
        ManagedEntry: require("./classes/ManagedEntry.js"),

        TextDatasource: require("./classes/TextDatasource.js"),
        FileDatasource: require("./classes/FileDatasource.js"),
        OwnCloudDatasource: require("./classes/OwnCloudDatasource.js"),
        WebDAVDatasource: require("./classes/WebDAVDatasource.js"),

        Flattener: require("./classes/Flattener.js"),
        Descriptor: require("./classes/Descriptor.js"),

        tools: {
<<<<<<< HEAD
            design: require("__buttercup/tools/design.js"),
            signing: require("__buttercup/tools/signing.js")
        },

        vendor: {
            iocane: iocane
=======
            design: require("./tools/design.js"),
            signing: require("./tools/signing.js")
>>>>>>> 11565c48
        }

    };

})(module);<|MERGE_RESOLUTION|>--- conflicted
+++ resolved
@@ -26,17 +26,12 @@
         Descriptor: require("./classes/Descriptor.js"),
 
         tools: {
-<<<<<<< HEAD
-            design: require("__buttercup/tools/design.js"),
-            signing: require("__buttercup/tools/signing.js")
+            design: require("./tools/design.js"),
+            signing: require("./tools/signing.js")
         },
 
         vendor: {
             iocane: iocane
-=======
-            design: require("./tools/design.js"),
-            signing: require("./tools/signing.js")
->>>>>>> 11565c48
         }
 
     };
